import argparse
import datetime
import json
import logging
import os
import pathlib
import pickle
import random
<<<<<<< HEAD
from collections import defaultdict
=======
>>>>>>> d5b4350d

import chess
import pandas as pd
import torch
import torch.nn.functional as F
import torch.optim as optim
from sklearn.metrics import precision_score, recall_score
from torch.utils.tensorboard import SummaryWriter
from tqdm import tqdm

from rl_chess import base_path
from rl_chess.config.config import AppConfig
from rl_chess.evaluation.stockfish_evaluator import StockfishEvaluator
from rl_chess.modeling.chess_cnn import ChessCNN  # Import the new ChessCNN model
from rl_chess.modeling.experience_buffer import ExperienceBuffer, ExperienceRecord
from rl_chess.modeling.utils import (
    board_to_tensor,
    calculate_reward,
    get_legal_moves_mask,
    index_to_move,
)

app_config = AppConfig()

logging.basicConfig(
    level=app_config.LOG_LEVEL,
    format="[%(asctime)s] [%(name)s] [%(levelname)s] %(message)s",
    handlers=[logging.StreamHandler(), logging.FileHandler("train_cnn.log")],
)

logger = logging.getLogger(__name__)


class CNNTrainer:
    def __init__(
        self,
        device: str | None = None,
        app_config: AppConfig = AppConfig(),
        model_timestamp: str | None = None,
        stockfish_evaluator: StockfishEvaluator | None = None,
    ) -> None:

        if device:
            self.device = torch.device(device)
        else:
            self.device = self.select_device()

        # Load curriculum data
        self.openings_df = pd.read_csv(base_path / "data/openings_fen7.csv")

        self.model_timestamp = model_timestamp or datetime.datetime.now().strftime(
            "%Y%m%d-%H%M%S"
        )
<<<<<<< HEAD

        self.stockfish_evaluator = stockfish_evaluator or StockfishEvaluator(app_config)
=======
>>>>>>> d5b4350d

        self.writer = SummaryWriter(
            log_dir=base_path
            / app_config.APP_TENSORBOARD_DIR
            / f"qchess_{self.model_timestamp}",
        )

        self.experience_buffer = ExperienceBuffer(app_config.MODEL_BUFFER_SIZE)
        self.app_config = app_config

    @staticmethod
    def find_latest_model_episode(model_timestamp: str) -> int | None:
        """
        Find the latest episode number for a given model timestamp.
        """
        model_files = list(
            base_path.glob(f"{app_config.APP_OUTPUT_DIR}/model_{model_timestamp}_e*.pt")
        )
        if not model_files:
            return None
        return max([int(f.stem.split("_e")[-1]) for f in model_files])

    def save_experience_buffer(self, filename: str | pathlib.Path) -> None:
        saveable_experience_buffer = [
            exp.make_serializeable() for exp in self.experience_buffer.buffer
        ]
        with open(filename, "wb") as f:
            pickle.dump(saveable_experience_buffer, f)

    def save_checkpoint(
        self, model: ChessCNN, optimizer: optim.Optimizer, episode: int
    ) -> None:
        logger.info(f"Saving checkpoint for episode {episode}")

        checkpoint_dir = base_path / app_config.APP_OUTPUT_DIR

        # Save current checkpoint
        torch.save(
            model.state_dict(),
            checkpoint_dir / f"model_{self.model_timestamp}_e{episode}.pt",
        )
        torch.save(
            optimizer.state_dict(),
            checkpoint_dir / f"optimizer_{self.model_timestamp}_e{episode}.pt",
        )

        # Get all checkpoint files for this model
        model_files = list(checkpoint_dir.glob(f"model_{self.model_timestamp}_e*.pt"))
        optimizer_files = list(
            checkpoint_dir.glob(f"optimizer_{self.model_timestamp}_e*.pt")
        )
        buffer_files = list(
            checkpoint_dir.glob(f"experience_buffer_{self.model_timestamp}_e*.pkl")
        )

        # Sort files by episode number
        def get_episode(filename):
            return int(filename.stem.split("_e")[-1])

        model_files.sort(key=get_episode, reverse=True)
        optimizer_files.sort(key=get_episode, reverse=True)
        buffer_files.sort(key=get_episode, reverse=True)

        # Keep only the last 5 checkpoints
        for file_list in [model_files, optimizer_files, buffer_files]:
            for file in file_list[5:]:
                os.remove(file)
                logger.info(f"Deleted old checkpoint file: {file}")

    def save_hparams(self, model: ChessCNN, app_config: AppConfig) -> None:
        hparams = {
            "MODEL_NUM_FILTERS": app_config.MODEL_NUM_FILTERS,
            "MODEL_RESIDUAL_BLOCKS": app_config.MODEL_RESIDUAL_BLOCKS,
            "MODEL_GAMMA": app_config.MODEL_GAMMA,
            "MODEL_INITIAL_GAMMA": app_config.MODEL_INITIAL_GAMMA,
            "MODEL_GAMMA_RAMP_STEPS": app_config.MODEL_GAMMA_RAMP_STEPS,
            "MODEL_LR": app_config.MODEL_LR,
            "MODEL_DECAY": app_config.MODEL_DECAY,
            "MODEL_CLIP_GRAD": app_config.MODEL_CLIP_GRAD,
            "MODEL_BUFFER_SIZE": app_config.MODEL_BUFFER_SIZE,
            "MODEL_MIN_EPSILON": app_config.MODEL_MIN_EPSILON,
            "MODEL_EXPLORE_EPISODES": app_config.MODEL_EXPLORE_EPISODES,
            "MODEL_LEARN_STEPS": app_config.MODEL_LEARN_STEPS,
            "MODEL_TARGET_UPDATE_FREQ": app_config.MODEL_TARGET_UPDATE_FREQ,
        }
        # Save hparams to Tensorboard
        self.writer.add_hparams(
            hparam_dict=hparams,
            metric_dict={},
        )
        with open(
            base_path
            / app_config.APP_OUTPUT_DIR
            / f"hparams_{self.model_timestamp}.json",
            "w",
        ) as f:
            json.dump(hparams, f)

    @staticmethod
    def select_device() -> torch.device:
        if torch.cuda.is_available():
            logger.info("CUDA available, using GPU")
            device = torch.device("cuda")
        elif torch.backends.mps.is_available():
            logger.info("MPS available, using MPS")
            device = torch.device("mps")
        else:
            logger.info("CUDA unavailable, using CPU")
            device = torch.device("cpu")
        return device

    def sample_opening_state(self) -> chess.Board:
        """
        Sample a random opening move from the curriculum dataset.
        """
        opening = self.openings_df.sample()
        board = chess.Board(opening["fen"].values[0])
        return board

    def select_action(
        self, masked_q_values: torch.Tensor, epsilon: float, board: chess.Board
    ) -> torch.Tensor:
        """
        Select an action based on epsilon-greedy policy.

        :param masked_q_values: Q-values for the current state with illegal moves masked
        :param epsilon: Exploration rate
        :param board: Current board state
        """
        # Epsilon-greedy action selection
        if random.random() > epsilon:
            action = masked_q_values.max(-1)[1].view(1)
        else:
            # Select action randomly with softmax
            action = torch.multinomial(F.softmax(masked_q_values, dim=-1), 1)
        return action

    def explore(
        self,
        model: ChessCNN,
        episodes: int,
        gamma: float,
        epsilon: float,
        batch_size: int,
    ) -> list[ExperienceRecord]:
        experience_buffer = []
        for episode in tqdm(range(episodes), total=episodes, desc="Exploring"):

            boards = [
                chess.Board() if random.random() > 0.25 else self.sample_opening_state()
                for _ in range(batch_size)
            ]
            n_moves = 0

            while (
                boards
                and not all(board.is_game_over() for board in boards)
                and n_moves < app_config.MODEL_MAX_MOVES
            ):
                current_states = torch.stack(
                    [board_to_tensor(board, board.turn) for board in boards], dim=0
                ).to(self.device)

                ### Calculate Player move ###

                logger.debug("START Predicting Q values")
                # Predict Q-values
                with torch.no_grad():
                    predicted_q_values, _ = model(current_states)
                logger.debug("END Predicting Q values")

                logger.debug("START Masking illegal moves")
                # Mask illegal moves
                legal_moves_mask = torch.stack(
                    [get_legal_moves_mask(board) for board in boards], dim=0
                ).to(self.device)
                masked_q_values = predicted_q_values.masked_fill(
                    legal_moves_mask == 0, -1e10
                )
                logger.debug("END Masking illegal moves")

                logger.debug("START Selecting action")
                actions = torch.stack(
                    [
                        self.select_action(masked_q_values[idx], epsilon, board)
                        for idx, board in enumerate(boards)
                    ],
                    dim=0,
                )
                logger.debug("END Selecting action")

                logger.debug("START Taking action & calculating reward")
                # Take action and observe reward and next state
                moves = [
                    index_to_move(actions[idx].item(), board)
                    for idx, board in enumerate(boards)
                ]
                if any(move is None for move in moves):
                    logger.warning("Invalid move selected!")
                    # No handling for invalid moves; just break out of the loop
                    break
                rewards = torch.tensor(
                    [
                        calculate_reward(board, move)
                        for board, move in zip(boards, moves)
                    ]
                ).to(self.device)
                # Calculate default reward for opponent move (if opponent can't make a move such as in checkmate or stalemate)
                default_opp_rewards = [
                    calculate_reward(board, move, flip_perspective=True)
                    for board, move in zip(boards, moves)
                ]

                # Take the action
                for move, board in zip(moves, boards):
                    board.push(move)
                logger.debug("END Taking action & calculating reward")

                ### Calculate Opponent Move ###
                logger.debug("START Preparing Opponent move")
                opp_next_states = torch.stack(
                    [board_to_tensor(board, board.turn) for board in boards], dim=0
                ).to(self.device)

                # To process as a batch, we continue processing games that are over with dummy values, but need to ensure that we don't push moves to the board
                dones = torch.tensor(
                    [int(board.is_game_over()) for board in boards], device=self.device
                )
                logger.debug("END Preparing Opponent move")

                logger.debug("START Predicting Opponent Q values")
                # Select opponent next move
                with torch.no_grad():
                    opp_next_q_values, _ = model(opp_next_states)
                logger.debug("END Predicting Opponent Q values")

                logger.debug("START Masking illegal moves for Opponent")
                opp_next_legal_moves_mask = torch.stack(
                    [get_legal_moves_mask(board) for board in boards], dim=0
                ).to(self.device)
                opp_masked_next_q_values = opp_next_q_values.masked_fill(
                    opp_next_legal_moves_mask == 0, -1e10
                )
                logger.debug("END Masking illegal moves for Opponent")

                logger.debug("START Selecting Opponent action")
                opp_actions = [
                    (
                        self.select_action(
                            opp_masked_next_q_values[idx], epsilon, board
                        )
                        if not done
                        else -1
                    )  # -1 is a placeholder when there is no valid move
                    for idx, (board, done) in enumerate(zip(boards, dones))
                ]
                logger.debug("END Selecting Opponent action")

                logger.debug("START Taking Opponent action & calculating reward")
                # Take opponent action
                opp_moves = [
                    index_to_move(opp_action, board) if opp_action != -1 else None
                    for opp_action, board in zip(opp_actions, boards)
                ]

                # Calculate reward for opponent move
                opp_rewards = torch.tensor(
                    [
                        calculate_reward(board, opp_move) if opp_move else default
                        for opp_move, default, board in zip(
                            opp_moves, default_opp_rewards, boards
                        )
                    ]
                ).to(self.device)
                for board, opp_move in zip(boards, opp_moves):
                    if opp_move:
                        board.push(opp_move)
                # Check if the game is over after the opponent move
                opp_dones = torch.tensor(
                    [int(board.is_game_over()) for board in boards], device=self.device
                )
                logger.debug("END Taking Opponent action & calculating reward")

                ### Calculate next state and reward ###
                # Compute the next-state max Q-value for active player given the opponent's possible move
                # next_states for done boards are ignored, but we need to provide a tensor of the correct shape so we use the current state (since no move was pushed)
                logger.debug("START Preparing next state")
                next_states = torch.stack(
                    [board_to_tensor(board, board.turn) for board in boards], dim=0
                ).to(self.device)
                logger.debug("END Preparing next state")

                logger.debug("START Predicting next Q values")
                with torch.no_grad():
                    next_q_values, _ = model(next_states)
                logger.debug("END Predicting next Q values")

                logger.debug("START Masking illegal moves for next state")
                next_legal_moves_mask = torch.stack(
                    [get_legal_moves_mask(board) for board in boards], dim=0
                ).to(self.device)

                masked_next_q_values = next_q_values.masked_fill(
                    next_legal_moves_mask == 0, -1e10
                )
                max_next_q_values = masked_next_q_values.max(1)[0]
<<<<<<< HEAD
                max_next_q_values[max_next_q_values == -1e10] = (
                    0.0  # Set Q-value to 0.0 for situations where no legal moves are available
                )
=======
                max_next_q_values[
                    max_next_q_values == -1e10
                ] = 0.0  # Set Q-value to 0.0 for situations where no legal moves are available
>>>>>>> d5b4350d
                logger.debug("END Masking illegal moves for next state")

                logger.debug("START Calculating target Q value")
                # Roll back the board state to before the opponent move (if any opponent move was made)
                for board, opp_move in zip(boards, opp_moves):
                    if opp_move:
                        board.pop()

                # Handle boards where opponent had no valid moves (game was over)
                # NOTE: is 0.0 the correct default value for max_next_q_values?
                max_next_q_values.masked_fill(dones == 1, 0.0)
                # Compute the target Q-value
                target_q_value = (
                    rewards - opp_rewards + (gamma * max_next_q_values * (1 - dones))
                )
                predicted_q = predicted_q_values.gather(1, actions)
                logger.debug("END Calculating target Q value")

                logger.debug("START Creating ExperienceRecord")
                # Create separate ExperienceRecord for each board
                for (
                    current_state,
                    legal_mask,
                    action,
                    reward,
                    next_state,
                    next_legal_mask,
                    done,
                    opp_done,
                    predicted_q,
                    target_q_value,
                    pred_q,
                    max_next_q,
                ) in zip(
                    current_states,
                    legal_moves_mask,
                    actions,
                    rewards,
                    next_states,
                    next_legal_moves_mask,
                    dones,
                    opp_dones,
                    predicted_q,
                    target_q_value,
                    predicted_q_values,
                    max_next_q_values,
                ):
                    experience_buffer.append(
                        ExperienceRecord(
                            q_diff=(predicted_q - target_q_value).item(),
                            state=current_state,
                            legal_moves_mask=legal_mask,
                            action=action,
                            reward=reward,
                            next_state=next_state,
                            next_legal_moves_mask=next_legal_mask,
                            done=bool(done),
                            opp_done=bool(opp_done),
                            pred_q_values=pred_q,
                            max_next_q=max_next_q.item(),
                        )
                    )
                logger.debug("END Creating ExperienceRecord")
                # Remove any games that are done
                boards = [board for board in boards if not board.is_game_over()]
                n_moves += 1
        return experience_buffer

    def learn(
        self,
        model: ChessCNN,
        target_model: ChessCNN,
        optimizer: optim.Optimizer,
        q_loss_fn: torch.nn.Module,
        aux_loss_fn: torch.nn.Module,
        gamma: float,
        steps: int,
        batch_size: int,
        target_update_freq: int,
        step_offset: int = 0,
    ) -> tuple[float, float]:
        total_q_loss = 0.0
        total_aux_loss = 0.0
        for step in tqdm(range(steps), total=steps, desc="Learning"):
            batch = self.experience_buffer.sample_n(batch_size)
            state_batch = torch.stack([exp.state for exp in batch], dim=0)
            legal_moves_mask_batch = torch.stack(
                [exp.legal_moves_mask for exp in batch], dim=0
            )
            action_batch = torch.stack([exp.action for exp in batch], dim=0)
            reward_batch = torch.tensor(
                [exp.reward for exp in batch], device=self.device
            )
            next_state_batch = torch.stack([exp.next_state for exp in batch], dim=0)
            next_legal_moves_mask_batch = torch.stack(
                [exp.next_legal_moves_mask for exp in batch], dim=0
            )
            done_batch = torch.tensor(
                [int(exp.done) for exp in batch], device=self.device
            )
            opp_done_batch = torch.tensor(
                [int(exp.opp_done) for exp in batch], device=self.device
            )

            predicted_q_values, aux_logits = model(state_batch)
            predicted_q = predicted_q_values.gather(1, action_batch)

            # Use target network for next Q-values
            with torch.no_grad():
                next_q_values, _ = target_model(next_state_batch)
                masked_next_q_values = next_q_values.masked_fill(
                    next_legal_moves_mask_batch == 0, -1e10
                )
                max_next_q_values = masked_next_q_values.max(1)[0]
                masked_max_next_q_values = (
                    max_next_q_values * (1 - done_batch) * (1 - opp_done_batch)
                )
                discounted_max_next_q_values = gamma * masked_max_next_q_values
                target_q_values = reward_batch + discounted_max_next_q_values

            # Compute loss
            q_loss = q_loss_fn(predicted_q, target_q_values.unsqueeze(1))
            total_q_loss += q_loss.item()
            aux_loss = aux_loss_fn(aux_logits, legal_moves_mask_batch)
            total_aux_loss += aux_loss.item()
            loss = q_loss + aux_loss

            # Backpropagation
            loss.backward()
            torch.nn.utils.clip_grad_norm_(
                model.parameters(), app_config.MODEL_CLIP_GRAD
            )
            optimizer.step()
            optimizer.zero_grad()

            self.writer.add_scalar("Loss/Step", loss.item(), step + step_offset)
            self.writer.add_scalar("QLoss/Step", q_loss.item(), step + step_offset)
            self.writer.add_scalar("AuxLoss/Step", aux_loss.item(), step + step_offset)

            # Update target network
            if (step + 1) % target_update_freq == 0:
                target_model.load_state_dict(model.state_dict())

        return total_q_loss, total_aux_loss

<<<<<<< HEAD
    def eval_model_aux(self, model: ChessCNN, steps: int, batch_size: int, step: int) -> float:
=======
    def eval_model(
        self, model: ChessCNN, steps: int, batch_size: int, step: int
    ) -> float:
>>>>>>> d5b4350d
        """
        Evaluate the model on the aux task (move legality).
        """
        correct = 0
        total = 0
        aux_val_loss = 0.0
        predictions = []
        targets = []
        for _ in tqdm(range(steps), total=steps, desc="Evaluating"):
            batch = self.experience_buffer.sample_n(batch_size)
            state_batch = torch.stack([exp.state for exp in batch], dim=0)
            legal_moves_mask_batch = torch.stack(
                [exp.legal_moves_mask for exp in batch], dim=0
            )
            with torch.no_grad():
                _, aux_logits = model(state_batch)
            predicted_labels = torch.round(torch.sigmoid(aux_logits))
            correct += (predicted_labels == legal_moves_mask_batch).sum().item()
            total += legal_moves_mask_batch.numel()
            aux_val_loss += F.binary_cross_entropy_with_logits(
                aux_logits, legal_moves_mask_batch
            ).item()
            predictions.extend(predicted_labels.cpu().numpy().flatten())
            targets.extend(legal_moves_mask_batch.cpu().numpy().flatten())
        accuracy = correct / total
        precision = precision_score(targets, predictions)
        recall = recall_score(targets, predictions)
        self.writer.add_scalar("Validation/AuxAccuracy/Step", accuracy, step)
        self.writer.add_scalar("Validation/AuxPrecision/Step", precision, step)
        self.writer.add_scalar("Validation/AuxRecall/Step", recall, step)
        self.writer.add_scalar("Validation/AuxLoss/Step", aux_val_loss, step)
        return aux_val_loss

<<<<<<< HEAD
    def eval_model_sf(self, model: ChessCNN, step: int, app_config: AppConfig) -> dict:
        """
        Evaluate the model using a CSV of FEN states and types based on Stockfish evaluations.
        Calculates KPIs overall and by game state type.
        """
        df = pd.read_csv(base_path / "data" / app_config.APP_MOVE_EVAL_DATASET)

        kpis_by_type = defaultdict(lambda: defaultdict(float))
        overall_kpis = defaultdict(float)
        counts_by_type = defaultdict(int)

        model.eval()
        with torch.no_grad():
            for fen, board_type in tqdm(zip(df["fen"], df["type"]), total=len(df), desc="Evaluating"):
                board = chess.Board(fen)
                state = board_to_tensor(board, board.turn).unsqueeze(0).to(self.device)
                legal_moves_mask = get_legal_moves_mask(board).unsqueeze(0).to(self.device)

                # Model predictions
                q_values, _ = model(state)

                counts_by_type[board_type] += 1

                # Move quality evaluation
                masked_q_values = q_values.masked_fill(
                    legal_moves_mask == 0, float("-inf")
                )
                move_index = masked_q_values.argmax().item()
                move = index_to_move(move_index, board)

                if move:
                    move_quality = self.stockfish_evaluator.rate_action(board, move)
                    is_blunder = move_quality < app_config.STOCKFISH_BLUNDER_THRESHOLD
                    stockfish_best_move = self.stockfish_evaluator.move(board)
                    is_optimal = move == stockfish_best_move

                    # Update KPIs
                    for kpi_dict in [kpis_by_type[board_type], overall_kpis]:
                        kpi_dict["move_quality"] += move_quality
                        kpi_dict["blunder_count"] += int(is_blunder)
                        kpi_dict["optimal_count"] += int(is_optimal)
                        kpi_dict["total_moves"] += 1

        # Calculate averages and rates
        for kpi_dict in list(kpis_by_type.values()) + [overall_kpis]:
            total_moves = kpi_dict["total_moves"]
            if total_moves > 0:
                kpi_dict["avg_move_quality"] = kpi_dict["move_quality"] / total_moves
                kpi_dict["blunder_rate"] = kpi_dict["blunder_count"] / total_moves
                kpi_dict["optimal_rate"] = kpi_dict["optimal_count"] / total_moves
            del (
                kpi_dict["move_quality"],
                kpi_dict["blunder_count"],
                kpi_dict["optimal_count"],
                kpi_dict["total_moves"],
            )

        # Log to TensorBoard
        for board_type, kpi_dict in kpis_by_type.items():
            for kpi, value in kpi_dict.items():
                self.writer.add_scalar(f"Validation/{board_type}/{kpi}/Step", value, step)

        for kpi, value in overall_kpis.items():
            self.writer.add_scalar(f"Validation/{kpi}/Step", value, step)

        return {"overall": overall_kpis, "by_type": dict(kpis_by_type)}

=======
>>>>>>> d5b4350d
    def fill_experience_buffer(
        self, model: ChessCNN, epsilon: float, gamma: float, app_config: AppConfig
    ):
        logger.info("Filling experience buffer")
        # Fill the experience buffer
        # We don't count this towards the total number of episodes
        desired_additional_experience = app_config.MODEL_BUFFER_SIZE - len(
            self.experience_buffer.buffer
        )
        estimated_experience_rate = (
            app_config.MODEL_BATCH_SIZE * app_config.MODEL_MAX_MOVES
        )  # Estimated experience per episode batch, start with max moves per episode

        while len(self.experience_buffer.buffer) < app_config.MODEL_BUFFER_SIZE:
            desired_additional_experience = app_config.MODEL_BUFFER_SIZE - len(
                self.experience_buffer.buffer
            )
            est_num_episodes = max(
                int(desired_additional_experience // estimated_experience_rate), 1
            )
            new_experiences = self.explore(
                model, est_num_episodes, gamma, epsilon, app_config.MODEL_BATCH_SIZE
            )
            self.experience_buffer.extend(new_experiences)
            # Update estimated experience rate
            estimated_experience_rate = len(new_experiences) / est_num_episodes
            logger.info(
                f"Experience buffer size: {len(self.experience_buffer.buffer)}/{app_config.MODEL_BUFFER_SIZE}"
            )

    def train_deep_q_network_off_policy(
        self,
        model: ChessCNN,
        optimizer: optim.Optimizer,
        episodes: int,
        app_config: AppConfig = AppConfig(),
        start_episode: int = 0,
        start_step: int = 0,
    ) -> ChessCNN:
        model.to(self.device)
        target_model = ChessCNN(
            num_filters=model.num_filters, num_residual_blocks=model.num_residual_blocks
        ).to(self.device)
        target_model.load_state_dict(model.state_dict())
        target_model.eval()

        t_max = episodes // (
            app_config.MODEL_EXPLORE_EPISODES * app_config.MODEL_BATCH_SIZE
        )  # Number of epochs
        scheduler = optim.lr_scheduler.CosineAnnealingLR(
            optimizer, T_max=t_max, eta_min=1e-6
        )

        if start_episode > 0:
            # Convert start_episode to the corresponding epoch
            start_epoch = start_episode // (
                app_config.MODEL_EXPLORE_EPISODES * app_config.MODEL_BATCH_SIZE
            )
            for _ in range(start_epoch):
                scheduler.step()

        q_loss_fn = torch.nn.SmoothL1Loss()
        aux_loss_fn = F.binary_cross_entropy_with_logits  # Classifying move legality

        self.save_hparams(model, app_config)

        episode = start_episode  # episode = 1 game played
        step = start_step  # step = 1 batch of moves learned
        last_saved_episode = 0
        last_eval_episode = 0

        gamma_ramp = (
            app_config.MODEL_GAMMA - app_config.MODEL_INITIAL_GAMMA
        ) / app_config.MODEL_GAMMA_RAMP_STEPS
        gamma = min(
            app_config.MODEL_INITIAL_GAMMA,
            app_config.MODEL_GAMMA
            + gamma_ramp * max(episode - app_config.MODEL_GAMMA_STARTUP_STEPS, 0),
        )
        epsilon = max(
            (app_config.MODEL_DECAY)
            ** (
                episode
                // (app_config.MODEL_EXPLORE_EPISODES * app_config.MODEL_BATCH_SIZE)
            ),
            app_config.MODEL_MIN_EPSILON,
        )
        self.fill_experience_buffer(model, epsilon, gamma, app_config)

        while episode < episodes:
            gamma = min(
                app_config.MODEL_INITIAL_GAMMA
                + gamma_ramp * max(episode - app_config.MODEL_GAMMA_STARTUP_STEPS, 0),
                app_config.MODEL_GAMMA,
            )

            new_experiences = self.explore(
                model,
                app_config.MODEL_EXPLORE_EPISODES,
                gamma,
                epsilon,
                app_config.MODEL_BATCH_SIZE,
            )
            self.experience_buffer.extend(new_experiences)
            episode += app_config.MODEL_EXPLORE_EPISODES * app_config.MODEL_BATCH_SIZE

            total_q_loss, total_aux_loss = self.learn(
                model=model,
                target_model=target_model,
                optimizer=optimizer,
                q_loss_fn=q_loss_fn,
                aux_loss_fn=aux_loss_fn,
                gamma=gamma,
                steps=app_config.MODEL_LEARN_STEPS,
                batch_size=app_config.MODEL_BATCH_SIZE,
                target_update_freq=app_config.MODEL_TARGET_UPDATE_FREQ,
                step_offset=step,
            )
            step += app_config.MODEL_LEARN_STEPS

            # Log metrics to Tensorboard
            self.writer.add_scalar("TotalQLoss/Step", total_q_loss, step)
            self.writer.add_scalar("TotalAuxLoss/Step", total_aux_loss, step)
            self.writer.add_scalar("Epsilon/Step", epsilon, step)
            self.writer.add_scalar("Gamma/Step", gamma, step)
            self.writer.add_scalar("LR/Step", scheduler.get_last_lr()[0], step)

            logger.info(
                f"Episode {episode}, QLoss: {total_q_loss}, AuxLoss: {total_aux_loss}"
            )

            if episode - last_saved_episode > app_config.APP_SAVE_STEPS:
                self.save_checkpoint(model, optimizer, episode)
                last_saved_episode = episode

            if episode - last_eval_episode > app_config.APP_EVAL_STEPS:
<<<<<<< HEAD
                aux_val_loss = self.eval_model_aux(
                    model, 10, app_config.MODEL_BATCH_SIZE, step
                )
                self.eval_model_sf(model, step, app_config=app_config)
=======
                aux_val_loss = self.eval_model(
                    model, 10, app_config.MODEL_BATCH_SIZE, step
                )
>>>>>>> d5b4350d
                logger.info(f"Episode {episode}, Validation Aux Loss: {aux_val_loss}")
                last_eval_episode = episode

            # Epsilon decay
            epsilon = max(
                (app_config.MODEL_DECAY)
                ** (
                    episode
                    // (app_config.MODEL_EXPLORE_EPISODES * app_config.MODEL_BATCH_SIZE)
                ),
                app_config.MODEL_MIN_EPSILON,
            )

            # Learning rate scheduler
            scheduler.step()

        self.writer.close()
        self.save_checkpoint(model, optimizer, episode)
        logger.info("Training complete")
        return model


def find_latest_model_filename(model_timestamp: str | None = None) -> str:
    """
    Find the latest filename for a given model timestamp.
    :param model_timestamp: The timestamp of the model to find the latest file for. If None, the latest model is used.
    :return: The latest filename for the given model timestamp, or None if no matching model files are found
    """

    if model_timestamp is None:
        model_files = list(base_path.glob(f"{app_config.APP_OUTPUT_DIR}/model_*.pt"))
    else:
        model_files = list(
            base_path.glob(f"{app_config.APP_OUTPUT_DIR}/model_{model_timestamp}_e*.pt")
        )

    # Sort by episode number
    sorted_models = sorted(model_files, key=lambda x: int(x.stem.split("_e")[-1]))

    if model_timestamp is None:
        # Sort by timestamp second
        # In-place sort means last element is the highest episode number of the newest model
        sorted_models = sorted(
            sorted_models,
            key=lambda x: datetime.datetime.strptime(
                x.stem.split("_")[1], "%Y%m%d-%H%M%S"
            ),
        )
    if not sorted_models:
        return None
    return str(sorted_models[-1])


def load_from_checkpoint(
    model_filename: str,
    device: torch.device,
) -> tuple[ChessCNN, optim.Optimizer, int, dict, str]:
    # First find the model timestamp from the filename
    model_timestamp = model_filename.split("_e")[0].split("_")[-1]
    # Load hparams from the hparams file
    with open(
        base_path / app_config.APP_OUTPUT_DIR / f"hparams_{model_timestamp}.json", "rb"
    ) as f:
        hparams = json.load(f)

    # Load the model and optimizer
    model = ChessCNN(
        num_filters=hparams["MODEL_NUM_FILTERS"],
        num_residual_blocks=hparams["MODEL_RESIDUAL_BLOCKS"],
    ).to(device)
    model.load_state_dict(torch.load(model_filename))

    optimizer = optim.AdamW(model.parameters(), lr=hparams["MODEL_LR"])
    optimizer.load_state_dict(torch.load(model_filename.replace("model", "optimizer")))

    episode = int(model_filename.split("_e")[-1].split(".")[0])
    return model, optimizer, episode, hparams, model_timestamp


if __name__ == "__main__":
    argparser = argparse.ArgumentParser()

    argparser.add_argument(
        "--resume",
        action="store_true",
        help="Resume training from the latest checkpoint",
    )

    argparser.add_argument(
        "--timestamp",
        type=str,
        help="Timestamp of the model to resume training from. Optional; --resume without timestamp will resume from the latest checkpoint.",
        required=False,
    )

    argparser.add_argument(
        "--episodes",
        type=int,
        help="Number of episodes to train for",
        default=100000,
    )

    args = argparser.parse_args()

    device = CNNTrainer.select_device()
    if args.resume:
        model_filename = find_latest_model_filename(args.timestamp)
        if model_filename is None:
            raise FileNotFoundError("No model files found to resume training from")
        logger.info(f"Resuming training from {model_filename}")
<<<<<<< HEAD
        model, optimizer, start_episode, hparams, model_timestamp = (
            load_from_checkpoint(model_filename, device)
        )
=======
        (
            model,
            optimizer,
            start_episode,
            hparams,
            model_timestamp,
        ) = load_from_checkpoint(model_filename, device)
>>>>>>> d5b4350d
        # Ovewrite the app config with the latest values
        app_config = AppConfig(**hparams)
        # approximate start step based on learn steps, explore steps, and episode number
        start_step = (
            start_episode
            // (app_config.MODEL_BATCH_SIZE * app_config.MODEL_EXPLORE_EPISODES)
        ) * app_config.MODEL_LEARN_STEPS
    else:
        app_config = AppConfig()
        model = ChessCNN(
            num_filters=app_config.MODEL_NUM_FILTERS,
            num_residual_blocks=app_config.MODEL_RESIDUAL_BLOCKS,
        ).to(device)
        optimizer = optim.AdamW(model.parameters(), lr=app_config.MODEL_LR)
        model_timestamp = None
        start_episode = 0
        start_step = 0

    trainer = CNNTrainer(app_config=app_config, model_timestamp=model_timestamp)
    trainer.train_deep_q_network_off_policy(
        model,
        optimizer,
        episodes=args.episodes,
        app_config=app_config,
        start_episode=start_episode,
        start_step=start_step,
    )<|MERGE_RESOLUTION|>--- conflicted
+++ resolved
@@ -6,10 +6,7 @@
 import pathlib
 import pickle
 import random
-<<<<<<< HEAD
 from collections import defaultdict
-=======
->>>>>>> d5b4350d
 
 import chess
 import pandas as pd
@@ -63,11 +60,8 @@
         self.model_timestamp = model_timestamp or datetime.datetime.now().strftime(
             "%Y%m%d-%H%M%S"
         )
-<<<<<<< HEAD
 
         self.stockfish_evaluator = stockfish_evaluator or StockfishEvaluator(app_config)
-=======
->>>>>>> d5b4350d
 
         self.writer = SummaryWriter(
             log_dir=base_path
@@ -374,15 +368,9 @@
                     next_legal_moves_mask == 0, -1e10
                 )
                 max_next_q_values = masked_next_q_values.max(1)[0]
-<<<<<<< HEAD
-                max_next_q_values[max_next_q_values == -1e10] = (
-                    0.0  # Set Q-value to 0.0 for situations where no legal moves are available
-                )
-=======
                 max_next_q_values[
                     max_next_q_values == -1e10
                 ] = 0.0  # Set Q-value to 0.0 for situations where no legal moves are available
->>>>>>> d5b4350d
                 logger.debug("END Masking illegal moves for next state")
 
                 logger.debug("START Calculating target Q value")
@@ -528,13 +516,7 @@
 
         return total_q_loss, total_aux_loss
 
-<<<<<<< HEAD
     def eval_model_aux(self, model: ChessCNN, steps: int, batch_size: int, step: int) -> float:
-=======
-    def eval_model(
-        self, model: ChessCNN, steps: int, batch_size: int, step: int
-    ) -> float:
->>>>>>> d5b4350d
         """
         Evaluate the model on the aux task (move legality).
         """
@@ -568,7 +550,6 @@
         self.writer.add_scalar("Validation/AuxLoss/Step", aux_val_loss, step)
         return aux_val_loss
 
-<<<<<<< HEAD
     def eval_model_sf(self, model: ChessCNN, step: int, app_config: AppConfig) -> dict:
         """
         Evaluate the model using a CSV of FEN states and types based on Stockfish evaluations.
@@ -636,8 +617,6 @@
 
         return {"overall": overall_kpis, "by_type": dict(kpis_by_type)}
 
-=======
->>>>>>> d5b4350d
     def fill_experience_buffer(
         self, model: ChessCNN, epsilon: float, gamma: float, app_config: AppConfig
     ):
@@ -774,16 +753,10 @@
                 last_saved_episode = episode
 
             if episode - last_eval_episode > app_config.APP_EVAL_STEPS:
-<<<<<<< HEAD
                 aux_val_loss = self.eval_model_aux(
                     model, 10, app_config.MODEL_BATCH_SIZE, step
                 )
                 self.eval_model_sf(model, step, app_config=app_config)
-=======
-                aux_val_loss = self.eval_model(
-                    model, 10, app_config.MODEL_BATCH_SIZE, step
-                )
->>>>>>> d5b4350d
                 logger.info(f"Episode {episode}, Validation Aux Loss: {aux_val_loss}")
                 last_eval_episode = episode
 
@@ -894,19 +867,9 @@
         if model_filename is None:
             raise FileNotFoundError("No model files found to resume training from")
         logger.info(f"Resuming training from {model_filename}")
-<<<<<<< HEAD
         model, optimizer, start_episode, hparams, model_timestamp = (
             load_from_checkpoint(model_filename, device)
         )
-=======
-        (
-            model,
-            optimizer,
-            start_episode,
-            hparams,
-            model_timestamp,
-        ) = load_from_checkpoint(model_filename, device)
->>>>>>> d5b4350d
         # Ovewrite the app config with the latest values
         app_config = AppConfig(**hparams)
         # approximate start step based on learn steps, explore steps, and episode number
